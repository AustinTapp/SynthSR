--- conflicted
+++ resolved
@@ -8,7 +8,9 @@
         -crop_volume_with_idx
         -pad_volume
         -flip_volume
-        -get_ras_axes_and_signs
+        -resample_volume
+        -resample_volume_like
+        -get_ras_axes
         -align_volume_to_ref
         -blur_volume
 2- label map editting: can be applied to label maps only. It contains:
@@ -16,6 +18,7 @@
         -mask_label_map
         -smooth_label_map
         -erode_label_map
+        -get_largest_connected_component
         -compute_hard_volumes
         -compute_distance_map
 3- editting all volumes in a folder: functions are more or less the same as 1, but they now apply to all the volumes
@@ -33,6 +36,8 @@
         -convert_images_in_dir_to_nifty
         -mri_convert_images_in_dir
         -samseg_images_in_dir
+        -niftyreg_images_in_dir
+        -upsample_anisotropic_images
         -simulate_upsampled_anisotropic_images
         -check_images_in_dir
 4- label maps in dir: same as 3 but for label map-specific functions. It contains:
@@ -59,14 +64,14 @@
 from keras.models import Model
 from scipy.ndimage.filters import convolve
 from scipy.ndimage import label as scipy_label
+from scipy.interpolate import RegularGridInterpolator
 from scipy.ndimage.morphology import distance_transform_edt, binary_fill_holes
 from scipy.ndimage import binary_dilation, binary_erosion, gaussian_filter
-from scipy.interpolate import RegularGridInterpolator as rgi
 
 # project imports
 from . import utils
-from .layers import GaussianBlur
-from .edit_tensors import convert_labels, blurring_sigma_for_downsampling
+from .layers import GaussianBlur, ConvertLabels
+from .edit_tensors import blurring_sigma_for_downsampling
 
 
 # ---------------------------------------------------- edit volume -----------------------------------------------------
@@ -88,12 +93,14 @@
     :return: the masked volume, and the applied mask if return_mask is True.
     """
 
-    vol_shape = list(volume.shape)
+    # get info
+    new_volume = volume.copy()
+    vol_shape = list(new_volume.shape)
     n_dims, n_channels = utils.get_dims(vol_shape)
 
     # get mask and erode/dilate it
     if mask is None:
-        mask = volume >= threshold
+        mask = new_volume >= threshold
     else:
         assert list(mask.shape[:n_dims]) == vol_shape[:n_dims], 'mask should have shape {0}, or {1}, had {2}'.format(
             vol_shape[:n_dims], vol_shape[:n_dims] + [n_channels], list(mask.shape))
@@ -106,64 +113,64 @@
     if erode > 0:
         erode_struct = utils.build_binary_structure(erode, n_dims)
         mask_to_apply = binary_erosion(mask_to_apply, erode_struct)
-    mask_to_apply = mask | mask_to_apply
     if fill_holes:
         mask_to_apply = binary_fill_holes(mask_to_apply)
 
     # replace values outside of mask by padding_char
-    if mask_to_apply.shape == volume.shape:
-        volume[np.logical_not(mask_to_apply)] = masking_value
-    else:
-        volume[np.stack([np.logical_not(mask_to_apply)] * n_channels, axis=-1)] = masking_value
+    if mask_to_apply.shape == new_volume.shape:
+        new_volume[np.logical_not(mask_to_apply)] = masking_value
+    else:
+        new_volume[np.stack([np.logical_not(mask_to_apply)] * n_channels, axis=-1)] = masking_value
 
     if return_mask:
-        return volume, mask_to_apply
-    else:
-        return volume
-
-
-def rescale_volume(volume, new_min=0, new_max=255, min_percentile=0.02, max_percentile=0.98, use_positive_only=True):
+        return new_volume, mask_to_apply
+    else:
+        return new_volume
+
+
+def rescale_volume(volume, new_min=0, new_max=255, min_percentile=2, max_percentile=98, use_positive_only=True):
     """This function linearly rescales a volume between new_min and new_max.
     :param volume: a numpy array
     :param new_min: (optional) minimum value for the rescaled image.
     :param new_max: (optional) maximum value for the rescaled image.
-    :param min_percentile: (optional) percentile for estimating robust minimum of volume
-    :param max_percentile: (optional) percentile for estimating robust maximum of volume
+    :param min_percentile: (optional) percentile for estimating robust minimum of volume (float in [0,...100]),
+    where 0 = np.min
+    :param max_percentile: (optional) percentile for estimating robust maximum of volume (float in [0,...100]),
+    where 100 = np.max
     :param use_positive_only: (optional) whether to use only positive values when estimating the min and max percentile
     :return: rescaled volume
     """
 
-    # sort intensities
-    if use_positive_only:
-        intensities = np.sort(volume[volume > 0])
-    else:
-        intensities = np.sort(volume.flatten())
-
-    # define robust max and min
-    idx_min = max(int(intensities.shape[0] * min_percentile), 0)
-    robust_min = np.maximum(0, intensities[idx_min])
-    idx_max = min(int(intensities.shape[0] * max_percentile), intensities.shape[0] - 1)
-    robust_max = intensities[idx_max]
+    # select only positive intensities
+    new_volume = volume.copy()
+    intensities = new_volume[new_volume > 0] if use_positive_only else new_volume.flatten()
+
+    # define min and max intensities in original image for normalisation
+    robust_min = np.min(intensities) if min_percentile == 0 else np.percentile(intensities, min_percentile)
+    robust_max = np.max(intensities) if max_percentile == 0 else np.percentile(intensities, max_percentile)
 
     # trim values outside range
-    volume = np.clip(volume, robust_min, robust_max)
+    new_volume = np.clip(new_volume, robust_min, robust_max)
 
     # rescale image
-    volume = new_min + (volume-robust_min) / (robust_max-robust_min) * new_max
-
-    return volume
-
-
-def crop_volume(volume, cropping_margin=None, cropping_shape=None, aff=None, return_crop_idx=False):
+    if robust_min != robust_max:
+        return new_min + (new_volume - robust_min) / (robust_max - robust_min) * new_max
+    else:  # avoid dividing by zero
+        return np.zeros_like(new_volume)
+
+
+def crop_volume(volume, cropping_margin=None, cropping_shape=None, aff=None, return_crop_idx=False, mode='center'):
     """Crop volume by a given margin, or to a given shape.
     :param volume: 2d or 3d numpy array (possibly with multiple channels)
-    :param cropping_margin: (optional) margin by which to crop the volume. Can be an int, sequence or 1d numpy array of
-    size n_dims. Should be given if cropping_shape is None.
+    :param cropping_margin: (optional) margin by which to crop the volume. The cropping margin is applied on both sides.
+    Can be an int, sequence or 1d numpy array of size n_dims. Should be given if cropping_shape is None.
     :param cropping_shape: (optional) shape to which the volume will be cropped. Can be an int, sequence or 1d numpy
     array of size n_dims. Should be given if cropping_margin is None.
     :param aff: (optional) affine matrix of the input volume.
     If not None, this function also returns an updated version of the affine matrix for the cropped volume.
     :param return_crop_idx: (optional) whether to return the cropping indices used to crop the given volume.
+    :param mode: (optional) if cropping_shape is not None, whether to extract the centre of the image (mode='center'),
+    or to randomly crop the volume to the provided shape (mode='random'). Default is 'center'.
     :return: cropped volume, corresponding affine matrix if aff is not None, and cropping indices if return_crop_idx is
     True (in that order).
     """
@@ -174,7 +181,8 @@
         'only one of cropping_margin or cropping_shape should be provided'
 
     # get info
-    vol_shape = volume.shape
+    new_volume = volume.copy()
+    vol_shape = new_volume.shape
     n_dims, _ = utils.get_dims(vol_shape)
 
     # find cropping indices
@@ -185,19 +193,26 @@
         assert (np.array(max_crop_idx) >= np.array(min_crop_idx)).all(), 'cropping_margin is larger than volume shape'
     else:
         cropping_shape = utils.reformat_to_list(cropping_shape, length=n_dims)
-        min_crop_idx = [int((vol_shape[i] - cropping_shape[i]) / 2) for i in range(n_dims)]
-        max_crop_idx = [min_crop_idx[i] + cropping_shape[i] for i in range(n_dims)]
+        if mode == 'center':
+            min_crop_idx = [int((vol_shape[i] - cropping_shape[i]) / 2) for i in range(n_dims)]
+            max_crop_idx = [min_crop_idx[i] + cropping_shape[i] for i in range(n_dims)]
+        elif mode == 'random':
+            crop_max_val = np.array([vol_shape[i] - cropping_shape[i] for i in range(n_dims)])
+            min_crop_idx = np.random.randint(0, high=crop_max_val + 1)
+            max_crop_idx = min_crop_idx + np.array(cropping_shape)
+        else:
+            raise ValueError('mode should be either "center" or "random", had %s' % mode)
         assert (np.array(min_crop_idx) >= 0).all(), 'cropping_shape is larger than volume shape'
     crop_idx = np.concatenate([np.array(min_crop_idx), np.array(max_crop_idx)])
 
     # crop volume
     if n_dims == 2:
-        volume = volume[crop_idx[0]: crop_idx[2], crop_idx[1]: crop_idx[3], ...]
+        new_volume = new_volume[crop_idx[0]: crop_idx[2], crop_idx[1]: crop_idx[3], ...]
     elif n_dims == 3:
-        volume = volume[crop_idx[0]: crop_idx[3], crop_idx[1]: crop_idx[4], crop_idx[2]: crop_idx[5], ...]
+        new_volume = new_volume[crop_idx[0]: crop_idx[3], crop_idx[1]: crop_idx[4], crop_idx[2]: crop_idx[5], ...]
 
     # sort outputs
-    output = [volume]
+    output = [new_volume]
     if aff is not None:
         aff[0:3, -1] = aff[0:3, -1] + aff[:3, :3] @ np.array(min_crop_idx)
         output.append(aff)
@@ -223,27 +238,28 @@
     and the updated affine matrix if aff is not None.
     """
 
-    n_dims, _ = utils.get_dims(volume.shape)
+    new_vol = volume.copy()
+    n_dims, _ = utils.get_dims(new_vol.shape)
 
     # mask ROIs for cropping
     if mask is None:
         if masking_labels is not None:
-            masked_volume, mask = mask_label_map(volume, masking_values=masking_labels, return_mask=True)
+            masked_volume, mask = mask_label_map(new_vol, masking_values=masking_labels, return_mask=True)
         else:
-            mask = volume > threshold
+            mask = new_vol > threshold
 
     # find cropping indices
     if np.any(mask):
         indices = np.nonzero(mask)
         min_idx = np.maximum(np.array([np.min(idx) for idx in indices]) - margin, 0)
-        max_idx = np.minimum(np.array([np.max(idx) for idx in indices]) + 1 + margin, np.array(volume.shape[:n_dims]))
+        max_idx = np.minimum(np.array([np.max(idx) for idx in indices]) + 1 + margin, np.array(new_vol.shape[:n_dims]))
         cropping = np.concatenate([min_idx, max_idx])
 
         # crop volume
         if n_dims == 3:
-            volume = volume[min_idx[0]:max_idx[0], min_idx[1]:max_idx[1], min_idx[2]:max_idx[2], ...]
+            new_vol = new_vol[min_idx[0]:max_idx[0], min_idx[1]:max_idx[1], min_idx[2]:max_idx[2], ...]
         elif n_dims == 2:
-            volume = volume[min_idx[0]:max_idx[0], min_idx[1]:max_idx[1], ...]
+            new_vol = new_vol[min_idx[0]:max_idx[0], min_idx[1]:max_idx[1], ...]
         else:
             raise ValueError('cannot crop volumes with more than 3 dimensions')
     else:
@@ -254,37 +270,43 @@
         if n_dims == 2:
             min_idx = np.append(min_idx, 0)
         aff[0:3, -1] = aff[0:3, -1] + aff[:3, :3] @ min_idx
-        return volume, cropping, aff
-    else:
-        return volume, cropping
-
-
-def crop_volume_with_idx(volume, crop_idx, aff=None):
+        return new_vol, cropping, aff
+    else:
+        return new_vol, cropping
+
+
+def crop_volume_with_idx(volume, crop_idx, aff=None, n_dims=None):
     """Crop a volume with given indices.
     :param volume: a 2d or 3d numpy array
     :param crop_idx: croppping indices, in the order [lower_bound_dim_1, ..., upper_bound_dim_1, ...].
     Can be a list or a 1d numpy array.
-    :param aff: (optional) if specified, this function returns an updated affine matrix of the volume after cropping.
+    :param aff: (optional) if aff is specified, this function returns an updated affine matrix of the volume after
+    cropping.
+    :param n_dims: (optional) number of dimensions (excluding channels) of the volume. If not provided, n_dims will be
+    inferred from the input volume.
     :return: the cropped volume, and the updated affine matrix if aff is not None.
     """
 
+    # get info
+    new_volume = volume.copy()
+    n_dims = int(np.array(crop_idx).shape[0] / 2) if n_dims is None else n_dims
+
     # crop image
-    n_dims = int(np.array(crop_idx).shape[0] / 2)
     if n_dims == 2:
-        volume = volume[crop_idx[0]:crop_idx[2], crop_idx[1]:crop_idx[3], ...]
+        new_volume = new_volume[crop_idx[0]:crop_idx[2], crop_idx[1]:crop_idx[3], ...]
     elif n_dims == 3:
-        volume = volume[crop_idx[0]:crop_idx[3], crop_idx[1]:crop_idx[4], crop_idx[2]:crop_idx[5], ...]
+        new_volume = new_volume[crop_idx[0]:crop_idx[3], crop_idx[1]:crop_idx[4], crop_idx[2]:crop_idx[5], ...]
     else:
         raise Exception('cannot crop volumes with more than 3 dimensions')
 
     if aff is not None:
         aff[0:3, -1] = aff[0:3, -1] + aff[:3, :3] @ crop_idx[:3]
-        return volume, aff
-    else:
-        return volume
-
-
-def pad_volume(volume, padding_shape, padding_value=0, aff=None):
+        return new_volume, aff
+    else:
+        return new_volume
+
+
+def pad_volume(volume, padding_shape, padding_value=0, aff=None, return_pad_idx=False):
     """Pad volume to a given shape
     :param volume: volume to be padded
     :param padding_shape: shape to pad volume to. Can be a number, a sequence or a 1d numpy array.
@@ -292,30 +314,43 @@
     :param aff: (optional) affine matrix of the volume
     :return: padded volume, and updated affine matrix if aff is not None.
     """
+
     # get info
-    vol_shape = volume.shape
+    new_volume = volume.copy()
+    vol_shape = new_volume.shape
     n_dims, n_channels = utils.get_dims(vol_shape)
     padding_shape = utils.reformat_to_list(padding_shape, length=n_dims, dtype='int')
 
-    # get padding margins
-    min_pad_margins = np.maximum(np.int32(np.floor((np.array(padding_shape) - np.array(vol_shape)[:n_dims]) / 2)), 0)
-    max_pad_margins = np.maximum(np.int32(np.ceil((np.array(padding_shape) - np.array(vol_shape)[:n_dims]) / 2)), 0)
-    if (min_pad_margins == 0).all():
-        return volume
-    pad_margins = tuple([(min_pad_margins[i], max_pad_margins[i]) for i in range(n_dims)])
-    if n_channels > 1:
-        pad_margins = tuple(list(pad_margins) + [[0, 0]])
-
-    # pad volume
-    volume = np.pad(volume, pad_margins, mode='constant', constant_values=padding_value)
-
+    # check if need to pad
+    if not np.array_equal(np.array(padding_shape, dtype='int32'), np.array(vol_shape[:n_dims], dtype='int32')):
+
+        # get padding margins
+        min_margins = np.maximum(np.int32(np.floor((np.array(padding_shape) - np.array(vol_shape)[:n_dims]) / 2)), 0)
+        max_margins = np.minimum(np.int32(np.ceil((np.array(padding_shape) - np.array(vol_shape)[:n_dims]) / 2)),
+                                 np.array(vol_shape)[:n_dims])
+        pad_idx = np.concatenate([min_margins, min_margins + np.array(vol_shape)])
+        pad_margins = tuple([(min_margins[i], max_margins[i]) for i in range(n_dims)])
+        if n_channels > 1:
+            pad_margins = tuple(list(pad_margins) + [[0, 0]])
+
+        # pad volume
+        new_volume = np.pad(new_volume, pad_margins, mode='constant', constant_values=padding_value)
+
+        if aff is not None:
+            if n_dims == 2:
+                min_margins = np.append(min_margins, 0)
+            aff[:-1, -1] = aff[:-1, -1] - aff[:-1, :-1] @ min_margins
+
+    else:
+        pad_idx = np.concatenate([np.array([0] * n_dims), np.array(vol_shape)])
+
+    # sort outputs
+    output = [new_volume]
     if aff is not None:
-        if n_dims == 2:
-            min_pad_margins = np.append(min_pad_margins, 0)
-        aff[:-1, -1] = aff[:-1, -1] - aff[:-1, :-1] @ min_pad_margins
-        return volume, aff
-    else:
-        return volume
+        output.append(aff)
+    if return_pad_idx:
+        output.append(pad_idx)
+    return output[0] if len(output) == 1 else tuple(output)
 
 
 def flip_volume(volume, axis=None, direction=None, aff=None):
@@ -329,6 +364,7 @@
     :return: flipped volume
     """
 
+    new_volume = volume.copy()
     assert (axis is not None) | ((aff is not None) & (direction is not None)), \
         'please provide either axis, or an affine matrix with a direction'
 
@@ -345,25 +381,10 @@
             raise ValueError("direction should be 'rl', 'ap', or 'si', had %s" % direction)
 
     # flip volume
-    return np.flip(volume, axis=axis)
-
-
-def get_ras_axes(aff, n_dims=3):
-    """This function finds the RAS axes corresponding to each dimension of a volume, based on its affine matrix.
-    :param aff: affine matrix Can be a 2d numpy array of size n_dims*n_dims, n_dims+1*n_dims+1, or n_dims*n_dims+1.
-    :param n_dims: number of dimensions (excluding channels) of the volume corresponding to the provided affine matrix.
-    :return: two numpy 1d arrays of lengtn n_dims, one with the axes corresponding to RAS orientations,
-    and one with their corresponding direction.
-    """
-    aff_inverted = np.linalg.inv(aff)
-    img_ras_axes = np.argmax(np.absolute(aff_inverted[0:n_dims, 0:n_dims]), axis=0)
-    return img_ras_axes
-
-
-<<<<<<< HEAD
-def align_volume_to_ref(volume, aff, aff_ref=None, return_aff=False):
-=======
-def rescale_voxel_size(volume, aff, new_vox_size):
+    return np.flip(new_volume, axis=axis)
+
+
+def resample_volume(volume, aff, new_vox_size):
     """This function resizes the voxels of a volume to a new provided size, while adjusting the header to keep the RAS
     :param volume: a numpy array
     :param aff: affine matrix of the volume
@@ -384,7 +405,7 @@
     y = np.arange(0, volume_filt.shape[1])
     z = np.arange(0, volume_filt.shape[2])
 
-    my_interpolating_function = rgi((x, y, z), volume_filt)
+    my_interpolating_function = RegularGridInterpolator((x, y, z), volume_filt)
 
     start = - (factor - 1) / (2 * factor)
     step = 1.0 / factor
@@ -411,9 +432,9 @@
     return volume2, aff2
 
 
-def resample_like(vol_ref, aff_ref, vol_flo, aff_flo):
+def resample_volume_like(vol_ref, aff_ref, vol_flo, aff_flo):
     """This function reslices a floating image to the space of a reference image
-    :param vol_res: a numpy array with the reference volume
+    :param vol_ref: a numpy array with the reference volume
     :param aff_ref: affine matrix of the reference volume
     :param vol_flo: a numpy array with the floating volume
     :param aff_flo: affine matrix of the floating volume
@@ -426,7 +447,7 @@
     yf = np.arange(0, vol_flo.shape[1])
     zf = np.arange(0, vol_flo.shape[2])
 
-    my_interpolating_function = rgi((xf, yf, zf), vol_flo, bounds_error=False, fill_value=0.0)
+    my_interpolating_function = RegularGridInterpolator((xf, yf, zf), vol_flo, bounds_error=False, fill_value=0.0)
 
     xr = np.arange(0, vol_ref.shape[0])
     yr = np.arange(0, vol_ref.shape[1])
@@ -444,17 +465,32 @@
 
     return result.reshape(vol_ref.shape)
 
+
+def get_ras_axes(aff, n_dims=3):
+    """This function finds the RAS axes corresponding to each dimension of a volume, based on its affine matrix.
+    :param aff: affine matrix Can be a 2d numpy array of size n_dims*n_dims, n_dims+1*n_dims+1, or n_dims*n_dims+1.
+    :param n_dims: number of dimensions (excluding channels) of the volume corresponding to the provided affine matrix.
+    :return: two numpy 1d arrays of lengtn n_dims, one with the axes corresponding to RAS orientations,
+    and one with their corresponding direction.
+    """
+    aff_inverted = np.linalg.inv(aff)
+    img_ras_axes = np.argmax(np.absolute(aff_inverted[0:n_dims, 0:n_dims]), axis=0)
+    return img_ras_axes
+
+
 def align_volume_to_ref(volume, aff, aff_ref=None, return_aff=False, n_dims=None):
->>>>>>> b1de447d
     """This function aligns a volume to a reference orientation (axis and direction) specified by an affine matrix.
     :param volume: a numpy array
     :param aff: affine matrix of the floating volume
     :param aff_ref: (optional) affine matrix of the target orientation. Default is identity matrix.
     :param return_aff: (optional) whether to return the affine matrix of the aligned volume
+    :param n_dims: (optional) number of dimensions (excluding channels) of the volume. If not provided, n_dims will be
+    inferred from the input volume.
     :return: aligned volume, with corresponding affine matrix if return_aff is True.
     """
 
     # work on copy
+    new_volume = volume.copy()
     aff_flo = aff.copy()
 
     # default value for aff_ref
@@ -462,7 +498,8 @@
         aff_ref = np.eye(4)
 
     # extract ras axes
-    n_dims, _ = utils.get_dims(volume.shape)
+    if n_dims is None:
+        n_dims, _ = utils.get_dims(new_volume.shape)
     ras_axes_ref = get_ras_axes(aff_ref, n_dims=n_dims)
     ras_axes_flo = get_ras_axes(aff_flo, n_dims=n_dims)
 
@@ -470,7 +507,7 @@
     aff_flo[:, ras_axes_ref] = aff_flo[:, ras_axes_flo]
     for i in range(n_dims):
         if ras_axes_flo[i] != ras_axes_ref[i]:
-            volume = np.swapaxes(volume, ras_axes_flo[i], ras_axes_ref[i])
+            new_volume = np.swapaxes(new_volume, ras_axes_flo[i], ras_axes_ref[i])
             swapped_axis_idx = np.where(ras_axes_flo == ras_axes_ref[i])
             ras_axes_flo[swapped_axis_idx], ras_axes_flo[i] = ras_axes_flo[i], ras_axes_flo[swapped_axis_idx]
 
@@ -478,14 +515,14 @@
     dot_products = np.sum(aff_flo[:3, :3] * aff_ref[:3, :3], axis=0)
     for i in range(n_dims):
         if dot_products[i] < 0:
-            volume = np.flip(volume, axis=i)
+            new_volume = np.flip(new_volume, axis=i)
             aff_flo[:, i] = - aff_flo[:, i]
-            aff_flo[:3, 3] = aff_flo[:3, 3] - aff_flo[:3, i] * (volume.shape[i] - 1)
+            aff_flo[:3, 3] = aff_flo[:3, 3] - aff_flo[:3, i] * (new_volume.shape[i] - 1)
 
     if return_aff:
-        return volume, aff_flo
-    else:
-        return volume
+        return new_volume, aff_flo
+    else:
+        return new_volume
 
 
 def blur_volume(volume, sigma, mask=None):
@@ -498,22 +535,23 @@
     """
 
     # initialisation
-    n_dims, _ = utils.get_dims(volume.shape)
+    new_volume = volume.copy()
+    n_dims, _ = utils.get_dims(new_volume.shape)
     sigma = utils.reformat_to_list(sigma, length=n_dims, dtype='float')
 
     # blur image
-    volume = gaussian_filter(volume, sigma=sigma, mode='nearest')  # nearest refers to edge padding
+    new_volume = gaussian_filter(new_volume, sigma=sigma, mode='nearest')  # nearest refers to edge padding
 
     # correct edge effect if mask is not None
     if mask is not None:
-        assert volume.shape == mask.shape, 'volume and mask should have the same dimensions: ' \
-                                           'got {0} and {1}'.format(volume.shape, mask.shape)
+        assert new_volume.shape == mask.shape, 'volume and mask should have the same dimensions: ' \
+                                               'got {0} and {1}'.format(new_volume.shape, mask.shape)
         mask = (mask > 0) * 1.0
         blurred_mask = gaussian_filter(mask, sigma=sigma, mode='nearest')
-        volume = volume / (blurred_mask + 1e-6)
-        volume[mask == 0] = 0
-
-    return volume
+        new_volume = new_volume / (blurred_mask + 1e-6)
+        new_volume[mask == 0] = 0
+
+    return new_volume
 
 
 # --------------------------------------------------- edit label map ---------------------------------------------------
@@ -544,10 +582,8 @@
     # initialisation
     new_labels = labels.copy()
     list_incorrect_labels = utils.reformat_to_list(utils.load_array_if_path(list_incorrect_labels))
-    volume_labels = np.unique(new_labels)
-    n_dims, _ = utils.get_dims(new_labels.shape)
-    previous_correct_labels = None
-    distance_map_list = None
+    volume_labels = np.unique(labels)
+    n_dims, _ = utils.get_dims(labels.shape)
 
     # use list of correct values
     if list_correct_labels is not None:
@@ -559,41 +595,38 @@
 
                 # only one possible value to replace with
                 if isinstance(correct_label, (int, float, np.int64, np.int32, np.int16, np.int8)):
-                    incorrect_voxels = np.where(new_labels == incorrect_label)
+                    incorrect_voxels = np.where(labels == incorrect_label)
                     new_labels[incorrect_voxels] = correct_label
 
                 # several possibilities
                 elif isinstance(correct_label, (tuple, list)):
-                    mask = np.zeros(new_labels.shape, dtype='bool')
-
-                    # crop around label to correct
-                    for lab in correct_label:
-                        mask = mask | (new_labels == lab)
-                    _, crop = crop_volume_around_region(mask, margin=10)
-                    if n_dims == 2:
-                        tmp_labels = new_labels[crop[0]:crop[2], crop[1]:crop[3], ...]
-                    elif n_dims == 3:
-                        tmp_labels = new_labels[crop[0]:crop[3], crop[1]:crop[4], crop[2]:crop[5], ...]
-                    else:
-                        raise ValueError('cannot correct volumes with more than 3 dimensions')
+
+                    # make sure at least one correct label is present
+                    if not any([lab in volume_labels for lab in correct_label]):
+                        print('no correct values found in volume, please adjust: '
+                              'incorrect: {}, correct: {}'.format(incorrect_label, correct_label))
+
+                    # crop around incorrect label until we find incorrect labels
+                    correct_label_not_found = True
+                    margin_mult = 1
+                    tmp_labels = None
+                    crop = None
+                    while correct_label_not_found:
+                        tmp_labels, crop = crop_volume_around_region(labels,
+                                                                     masking_labels=incorrect_label,
+                                                                     margin=10 * margin_mult)
+                        correct_label_not_found = not any([lab in np.unique(tmp_labels) for lab in correct_label])
+                        margin_mult += 1
 
                     # calculate distance maps for all new label candidates
                     incorrect_voxels = np.where(tmp_labels == incorrect_label)
-                    if correct_label != previous_correct_labels:
-                        distance_map_list = [distance_transform_edt(np.logical_not(tmp_labels == lab))
-                                             for lab in correct_label]
-                        previous_correct_labels = correct_label
+                    distance_map_list = [distance_transform_edt(tmp_labels != lab) for lab in correct_label]
                     distances_correct = np.stack([dist[incorrect_voxels] for dist in distance_map_list])
 
-                    # select nearest value
+                    # select nearest values and use them to correct label map
                     idx_correct_lab = np.argmin(distances_correct, axis=0)
-                    tmp_labels[incorrect_voxels] = np.array(correct_label)[idx_correct_lab]
-
-                    # paste back
-                    if n_dims == 2:
-                        new_labels[crop[0]:crop[2], crop[1]:crop[3], ...] = tmp_labels
-                    else:
-                        new_labels[crop[0]:crop[3], crop[1]:crop[4], crop[2]:crop[5], ...] = tmp_labels
+                    incorrect_voxels = tuple([incorrect_voxels[i] + crop[i] for i in range(n_dims)])
+                    new_labels[incorrect_voxels] = np.array(correct_label)[idx_correct_lab]
 
     # use nearest label
     else:
@@ -603,36 +636,41 @@
             if incorrect_label in volume_labels:
 
                 # loop around regions
-                components, n_components = scipy_label(new_labels == incorrect_label)
+                components, n_components = scipy_label(labels == incorrect_label)
                 loop_info = utils.LoopInfo(n_components + 1, 100, 'correcting')
                 for i in range(1, n_components + 1):
                     loop_info.update(i)
 
                     # crop each region
                     _, crop = crop_volume_around_region(components, masking_labels=i, margin=1)
-                    tmp_labels = crop_volume_with_idx(new_labels, crop)
-                    correct_label = np.delete(np.unique(tmp_labels), np.where(np.unique(tmp_labels) == incorrect_label))
-
-                    if len(correct_label) == 1:
-                        tmp_labels = correct_label[0] * np.ones_like(tmp_labels)
+                    tmp_labels = crop_volume_with_idx(labels, crop)
+                    tmp_new_labels = crop_volume_with_idx(new_labels, crop)
+
+                    # list all possible correct labels
+                    correct_labels = np.unique(tmp_labels)
+                    for il in list_incorrect_labels:
+                        correct_labels = np.delete(correct_labels, np.where(correct_labels == il))
+
+                    if len(correct_labels) == 1:
+                        tmp_new_labels = correct_labels[0] * np.ones_like(tmp_labels)
                     else:
                         if remove_zero:
-                            correct_label = np.delete(correct_label, np.where(correct_label == 0))
+                            correct_labels = np.delete(correct_labels, np.where(correct_labels == 0))
 
                         # calculate distance maps for all new label candidates
                         incorrect_voxels = np.where(tmp_labels == incorrect_label)
-                        distance_map_list = [distance_transform_edt(tmp_labels != lab) for lab in correct_label]
+                        distance_map_list = [distance_transform_edt(tmp_labels != lab) for lab in correct_labels]
                         distances_correct = np.stack([dist[incorrect_voxels] for dist in distance_map_list])
 
                         # select nearest value
                         idx_correct_lab = np.argmin(distances_correct, axis=0)
-                        tmp_labels[incorrect_voxels] = np.array(correct_label)[idx_correct_lab]
+                        tmp_new_labels[incorrect_voxels] = np.array(correct_labels)[idx_correct_lab]
 
                     # paste back
                     if n_dims == 2:
-                        new_labels[crop[0]:crop[2], crop[1]:crop[3], ...] = tmp_labels
+                        new_labels[crop[0]:crop[2], crop[1]:crop[3], ...] = tmp_new_labels
                     else:
-                        new_labels[crop[0]:crop[3], crop[1]:crop[4], crop[2]:crop[5], ...] = tmp_labels
+                        new_labels[crop[0]:crop[3], crop[1]:crop[4], crop[2]:crop[5], ...] = tmp_new_labels
 
     # smoothing
     if smooth:
@@ -670,6 +708,7 @@
     """This function smooth an input label map by replacing each voxel by the value of its most numerous neigbour.
     :param labels: input label map
     :param kernel: kernel when counting neighbours. Must contain only zeros or ones.
+    :param labels_list: list of label values to smooth. Defaults is None, where all labels are smoothed.
     :param print_progress: (optional) If not 0, interval at which to print the number of processed labels.
     :return: smoothed label map
     """
@@ -723,9 +762,10 @@
     :return: eroded label map, and gpu blurring model is return_model is True.
     """
     # reformat labels_to_erode and erode
+    new_labels = labels.copy()
     labels_to_erode = utils.reformat_to_list(labels_to_erode)
     erosion_factors = utils.reformat_to_list(erosion_factors, length=len(labels_to_erode))
-    labels_shape = list(labels.shape)
+    labels_shape = list(new_labels.shape)
     n_dims, _ = utils.get_dims(labels_shape)
 
     # loop over labels to erode
@@ -734,7 +774,7 @@
         assert erosion_factor > 0, 'all erosion factors should be strictly positive, had {}'.format(erosion_factor)
 
         # get mask of current label value
-        mask = (labels == label_to_erode)
+        mask = (new_labels == label_to_erode)
 
         # erode as usual if erosion factor is int
         if int(erosion_factor) == erosion_factor:
@@ -756,7 +796,7 @@
         # crop label map and mask around values to change
         mask = mask & np.logical_not(eroded_mask)
         cropped_lab_mask, cropping = crop_volume_around_region(mask, margin=3)
-        croppped_labels = crop_volume_with_idx(labels, cropping)
+        croppped_labels = crop_volume_with_idx(new_labels, cropping)
 
         # calculate distance maps for all labels in cropped_labels
         labels_list = np.unique(croppped_labels)
@@ -768,18 +808,22 @@
         idx_correct_lab = np.argmin(candidate_distances, axis=0)
         croppped_labels[cropped_lab_mask] = np.array(labels_list)[idx_correct_lab]
         if n_dims == 2:
-            labels[cropping[0]:cropping[2], cropping[1]:cropping[3], ...] = croppped_labels
+            new_labels[cropping[0]:cropping[2], cropping[1]:cropping[3], ...] = croppped_labels
         elif n_dims == 3:
-            labels[cropping[0]:cropping[3], cropping[1]:cropping[4], cropping[2]:cropping[5], ...] = croppped_labels
+            new_labels[cropping[0]:cropping[3], cropping[1]:cropping[4], cropping[2]:cropping[5], ...] = croppped_labels
 
         if return_model:
-            return labels, model
+            return new_labels, model
         else:
-            return labels
-
-
-def get_largest_connected_component(mask):
-    components, n_components = scipy_label(mask)
+            return new_labels
+
+
+def get_largest_connected_component(mask, structure=None):
+    """Function to get the largest connected component for a given input.
+    :param mask: a 2d or 3d label map of boolean type.
+    :param structure: numpy array defining the connectivity.
+    """
+    components, n_components = scipy_label(mask, structure)
     return components == np.argmax(np.bincount(components.flat)[1:]) + 1 if n_components > 0 else mask.copy()
 
 
@@ -820,7 +864,9 @@
     """Compute distance map for a given list of label values in a label map.
     :param labels: a label map
     :param masking_labels: (optional) list of label values to mask the label map with. The distances will be computed
-    for these labels only. default is None, where all positive values are considered.
+    for these labels only. Default is None, where all positive values are considered.
+    :param crop_margin: (optional) margin with which to crop the input label maps around the the labels for which we
+    want to compute the distance maps.
     :return: a distance map with positive values inside the considered regions, and negative values outside."""
 
     n_dims, _ = utils.get_dims(labels.shape)
@@ -923,15 +969,17 @@
 
 def rescale_images_in_dir(image_dir, result_dir,
                           new_min=0, new_max=255,
-                          min_percentile=0.025, max_percentile=0.975, use_positive_only=True,
+                          min_percentile=2, max_percentile=98, use_positive_only=True,
                           recompute=True):
     """This function linearly rescales all volumes in image_dir between new_min and new_max.
     :param image_dir: path of directory with images to rescale
     :param result_dir: path of directory where rescaled images will be writen
     :param new_min: (optional) minimum value for the rescaled images.
     :param new_max: (optional) maximum value for the rescaled images.
-    :param min_percentile: (optional) percentile for estimating robust minimum of each image.
-    :param max_percentile: (optional) percentile for estimating robust maximum of each image.
+    :param min_percentile: (optional) percentile for estimating robust minimum of volume (float in [0,...100]),
+    where 0 = np.min
+    :param max_percentile: (optional) percentile for estimating robust maximum of volume (float in [0,...100]),
+    where 100 = np.max
     :param use_positive_only: (optional) whether to use only positive values when estimating the min and max percentile
     :param recompute: (optional) whether to recompute result files even if they already exists
     """
@@ -1400,7 +1448,7 @@
         if (not os.path.isfile(path_result)) | recompute:
             cmd = utils.mkcmd(path_samseg, '-i', path_image, '-o', path_im_result_dir, '--threads', threads)
             if atlas_dir is not None:
-                cmd = utils.mkcmd(cmd, '--a', atlas_dir)
+                cmd = utils.mkcmd(cmd, '-a', atlas_dir)
             os.system(cmd)
 
         # move segmentation to result_dir if necessary
@@ -1411,11 +1459,151 @@
                 shutil.rmtree(path_im_result_dir)
 
 
+def niftyreg_images_in_dir(image_dir,
+                           reference_dir,
+                           nifty_reg_function='reg_resample',
+                           input_transformation_dir=None,
+                           result_dir=None,
+                           result_transformation_dir=None,
+                           interpolation=None,
+                           same_floating=False,
+                           same_reference=False,
+                           same_transformation=False,
+                           path_nifty_reg='/home/benjamin/Softwares/niftyreg-gpu/build/reg-apps',
+                           recompute=True):
+    """This function launches one of niftyreg functions (reg_aladin, reg_f3d, reg_resample) on all images contained
+    in image_dir.
+    :param image_dir: path of directory with images to register. Can also be a single image, in that case set
+    same_floating to True.
+    :param reference_dir: path of directory with reference images. If same_reference is false, references and images are
+    matched by sorting order. This can also be the path to a single image that will be used as reference for all images
+    im image_dir (set same_reference to True in that case).
+    :param nifty_reg_function: (optional) name of the niftyreg function to use. Can be 'reg_aladin', 'reg_f3d', or
+    'reg_resample'. Default is 'reg_resample'.
+    :param input_transformation_dir: (optional) path of a directory containing all the input transformation (for
+    reg_resample, or reg_f3d). Can also be the path to a single transformation that will be used for all images
+    in image_dir (set same_transformation to True in that case).
+    :param result_dir: path of directory where output images will be writen.
+    :param result_transformation_dir: path of directory where resulting trnaformations will be writen (for
+    reg_aladin and reg_f3d).
+    :param interpolation: (optional) integer describing the order of the interpolation to apply (0 = nearest neighbours)
+    :param same_floating: (optional) set to true if only one image is used as floating image.
+    :param same_reference: (optional) whether to use a single image as reference for all input images.
+    :param same_transformation: (optional) whether to apply the same transformation to all floating images.
+    :param path_nifty_reg: (optional) path of the folder containing nigty-reg funtions
+    :param recompute: (optional) whether to recompute result files even if they already exists
+    """
+
+    # create result dirs
+    if result_dir is not None:
+        utils.mkdir(result_dir)
+    if result_transformation_dir is not None:
+        utils.mkdir(result_transformation_dir)
+
+    nifty_reg = os.path.join(path_nifty_reg, nifty_reg_function)
+
+    # list reference and floating images
+    path_images = utils.list_images_in_folder(image_dir)
+    path_references = utils.list_images_in_folder(reference_dir)
+    if same_reference:
+        path_references = utils.reformat_to_list(path_references, length=len(path_images))
+    if same_floating:
+        path_images = utils.reformat_to_list(path_images, length=len(path_references))
+    assert len(path_references) == len(path_images), 'different number of files in image_dir and reference_dir'
+
+    # list input transformations
+    if input_transformation_dir is not None:
+        if same_transformation:
+            path_input_transfs = utils.reformat_to_list(input_transformation_dir, length=len(path_images))
+        else:
+            path_input_transfs = utils.list_files(input_transformation_dir)
+            assert len(path_input_transfs) == len(path_images), 'different number of transformations and images'
+    else:
+        path_input_transfs = [None] * len(path_images)
+
+    # define flag input trans
+    if input_transformation_dir is not None:
+        if nifty_reg_function == 'reg_aladin':
+            flag_input_trans = '-inaff'
+        elif nifty_reg_function == 'reg_f3d':
+            flag_input_trans = '-aff'
+        elif nifty_reg_function == 'reg_resample':
+            flag_input_trans = '-trans'
+        else:
+            raise Exception('nifty_reg_function can only be "reg_aladin", "reg_f3d", or "reg_resample"')
+    else:
+        flag_input_trans = None
+
+    # define flag result transformation
+    if result_transformation_dir is not None:
+        if nifty_reg_function == 'reg_aladin':
+            flag_result_trans = '-aff'
+        elif nifty_reg_function == 'reg_f3d':
+            flag_result_trans = '-cpp'
+        else:
+            raise Exception('result_transformation_dir can only be used with "reg_aladin" or "reg_f3d"')
+    else:
+        flag_result_trans = None
+
+    # loop over images
+    loop_info = utils.LoopInfo(len(path_images), 10, 'processing', True)
+    for idx, (path_image, path_ref, path_input_trans) in enumerate(zip(path_images,
+                                                                       path_references,
+                                                                       path_input_transfs)):
+        loop_info.update(idx)
+
+        # define path registered image
+        name = os.path.basename(path_ref) if same_floating else os.path.basename(path_image)
+        if result_dir is not None:
+            path_result = os.path.join(result_dir, name)
+            result_already_computed = os.path.isfile(path_result)
+        else:
+            path_result = None
+            result_already_computed = True
+
+        # define path resulting transformation
+        if result_transformation_dir is not None:
+            if nifty_reg_function == 'reg_aladin':
+                path_result_trans = os.path.join(result_transformation_dir, utils.strip_extension(name) + '.txt')
+                result_trans_already_computed = os.path.isfile(path_result_trans)
+            else:
+                path_result_trans = os.path.join(result_transformation_dir, name)
+                result_trans_already_computed = os.path.isfile(path_result_trans)
+        else:
+            path_result_trans = None
+            result_trans_already_computed = True
+
+        if (not result_already_computed) | (not result_trans_already_computed) | recompute:
+
+            # build main command
+            cmd = utils.mkcmd(nifty_reg, '-ref', path_ref, '-flo', path_image, '-pad 0')
+
+            # add options
+            if path_result is not None:
+                cmd = utils.mkcmd(cmd, '-res', path_result)
+            if flag_input_trans is not None:
+                cmd = utils.mkcmd(cmd, flag_input_trans, path_input_trans)
+            if flag_result_trans is not None:
+                cmd = utils.mkcmd(cmd, flag_result_trans, path_result_trans)
+            if interpolation is not None:
+                cmd = utils.mkcmd(cmd, '-inter', interpolation)
+
+            # execute
+            os.system(cmd)
+
+
 def upsample_anisotropic_images(image_dir,
                                 resample_image_result_dir,
                                 resample_like_dir,
                                 path_freesurfer='/usr/local/freesurfer/',
                                 recompute=True):
+    """This function takes as input a set of LR images and resample them to HR with respect to reference images.
+    :param image_dir: path of directory with input images (only uni-modal images supported)
+    :param resample_image_result_dir: path of directory where resampled images will be writen
+    :param resample_like_dir: path of directory with reference images.
+    :param path_freesurfer: (optional) path freesurfer home, as this function uses mri_convert
+    :param recompute: (optional) whether to recompute result files even if they already exists
+    """
 
     # create result dir
     utils.mkdir(resample_image_result_dir)
@@ -1499,6 +1687,7 @@
     :param gpu: (optional) whether to use a fast gpu model for blurring
     :param recompute: (optional) whether to recompute result files even if they already exists
     """
+
     # create result dir
     utils.mkdir(resample_image_result_dir)
     utils.mkdir(downsample_image_result_dir)
@@ -1532,7 +1721,7 @@
         path_im_downsampled = os.path.join(downsample_image_result_dir, os.path.basename(path_image))
         if (not os.path.isfile(path_im_downsampled)) | recompute:
             im, _, aff, n_dims, _, h, image_res = utils.get_volume_info(path_image, return_volume=True)
-            im, aff_aligned = align_volume_to_ref(im, aff, aff_ref=np.eye(4), return_aff=True)
+            im, aff_aligned = align_volume_to_ref(im, aff, aff_ref=np.eye(4), return_aff=True, n_dims=n_dims)
             im_shape = list(im.shape[:n_dims])
             sigma = blurring_sigma_for_downsampling(image_res, data_res, thickness=slice_thickness)
             sigma = [0 if data_res[i] == image_res[i] else sigma[i] for i in range(n_dims)]
@@ -1639,20 +1828,22 @@
 
 # ----------------------------------------------- edit label maps in dir -----------------------------------------------
 
-def correct_labels_in_dir(labels_dir, results_dir, list_incorrect_labels, list_correct_labels=None,
-                          use_nearest_label=False, smooth=False, recompute=True):
+def correct_labels_in_dir(labels_dir, results_dir, incorrect_labels, correct_labels=None,
+                          use_nearest_label=False, remove_zero=False, smooth=False, recompute=True):
     """This function corrects label values for all label maps in a folder with either
     - a list a given values,
     - or with the nearest label value.
     :param labels_dir: path of directory with input label maps
     :param results_dir: path of directory where corrected label maps will be writen
-    :param list_incorrect_labels: list of all label values to correct (e.g. [1, 2, 3, 4]).
-    :param list_correct_labels: (optional) list of correct label values to replace the incorrect ones.
+    :param incorrect_labels: list of all label values to correct (e.g. [1, 2, 3, 4]).
+    :param correct_labels: (optional) list of correct label values to replace the incorrect ones.
     Correct values must have the same order as their corresponding value in list_incorrect_labels.
     When several correct values are possible for the same incorrect value, the nearest correct value will be selected at
     each voxel to correct. In that case, the different correct values must be specified inside a list whithin
     list_correct_labels (e.g. [10, 20, 30, [40, 50]).
     :param use_nearest_label: (optional) whether to correct the incorrect lavel values with the nearest labels.
+    :param remove_zero: (optional) if use_nearest_label is True, set to True not to consider zero among the potential
+    candidates for the nearest neighbour.
     :param smooth: (optional) whether to smooth the corrected label maps
     :param recompute: (optional) whether to recompute result files even if they already exists
     """
@@ -1670,7 +1861,7 @@
         path_result = os.path.join(results_dir, os.path.basename(path_label))
         if (not os.path.isfile(path_result)) | recompute:
             im, aff, h = utils.load_volume(path_label, im_only=False, dtype='int32')
-            im = correct_label_map(im, list_incorrect_labels, list_correct_labels, use_nearest_label, smooth)
+            im = correct_label_map(im, incorrect_labels, correct_labels, use_nearest_label, remove_zero, smooth)
             utils.save_volume(im, aff, h, path_result)
 
 
@@ -1791,13 +1982,10 @@
     :return: gpu smoothing model
     """
 
-    # create new_label_list and corresponding LUT to make sure that labels go from 0 to N-1
+    # convert labels so values are in [0, ..., N-1] and use one hot encoding
     n_labels = label_list.shape[0]
-    _, lut = utils.rearrange_label_list(label_list)
-
-    # convert labels to new_label_list and use one hot encoding
     labels_in = KL.Input(shape=label_shape, name='lab_input', dtype='int32')
-    labels = convert_labels(labels_in, lut)
+    labels = ConvertLabels(label_list)(labels_in)
     labels = KL.Lambda(lambda x: tf.one_hot(tf.cast(x, dtype='int32'), depth=n_labels, axis=-1))(labels)
 
     # count neighbouring voxels
@@ -1812,7 +2000,7 @@
 
     # take the argmax and convert labels to original values
     labels = KL.Lambda(lambda x: tf.math.argmax(x, -1))(labels)
-    labels = convert_labels(labels, label_list)
+    labels = ConvertLabels(np.arange(n_labels), label_list)(labels)
     return Model(inputs=labels_in, outputs=labels)
 
 
@@ -1882,7 +2070,8 @@
 
     # load label list and corresponding LUT to make sure that labels go from 0 to N-1
     label_list, _ = utils.get_list_labels(path_label_list, labels_dir=path_labels, FS_sort=True)
-    new_label_list, lut = utils.rearrange_label_list(label_list)
+    new_label_list = np.arange(len(label_list), dtype='int32')
+    lut = utils.get_mapping_lut(label_list)
 
     # loop over label maps
     loop_info = utils.LoopInfo(len(path_labels), 5, 'upsampling', True)
@@ -2000,48 +2189,74 @@
     return volumes
 
 
-def build_atlas(labels_dir, align_centre_of_mass=False, margin=15, path_result_atlas=None):
+def build_atlas(labels_dir,
+                label_list,
+                align_centre_of_mass=False,
+                margin=15,
+                shape=None,
+                path_atlas=None):
     """This function builds a binary atlas (defined by label values > 0) from several label maps.
     :param labels_dir: path of directory with input label maps
+    :param label_list: list of all labels in the label maps. If there is more than 1 value here, the different channels
+    of the atlas (each corresponding to the probability map of a given label) will in the same order as in this list.
     :param align_centre_of_mass: whether to build the atlas by aligning the center of mass of each label map.
     If False, the atlas has the same size as the input label maps, which are assumed to be aligned.
     :param margin: (optional) If align_centre_of_mass is True, margin by which to crop the input label maps around
     their center of mass. Therefore it controls the size of the output atlas: (2*margin + 1)**n_dims.
-    :param path_result_atlas: (optional) path where the output atlas will be writen.
+    :param shape: shape of the output atlas.
+    :param path_atlas: (optional) path where the output atlas will be writen.
     Default is None, where the atlas is not saved."""
 
-    # list of all label maps
+    # list of all label maps and create result dir
     path_labels = utils.list_images_in_folder(labels_dir)
+    n_label_maps = len(path_labels)
+    utils.mkdir(os.path.dirname(path_atlas))
+
+    # read list labels and create lut
+    label_list = np.array(utils.reformat_to_list(label_list, load_as_numpy=True, dtype='int'))
+    lut = utils.get_mapping_lut(label_list)
+    n_labels = len(label_list)
 
     # create empty atlas
+    im_shape, aff, n_dims, _, h, _ = utils.get_volume_info(path_labels[0], aff_ref=np.eye(4))
     if align_centre_of_mass:
-        atlas = np.zeros([margin * 2] * 3)
-    else:
-        atlas = np.zeros(utils.load_volume(path_labels[0]).shape)
+        shape = [margin * 2] * n_dims
+    else:
+        shape = utils.reformat_to_list(shape, length=n_dims) if shape is not None else im_shape
+    shape = shape + [n_labels] if n_labels > 1 else shape
+    atlas = np.zeros(shape)
 
     # loop over label maps
-    loop_info = utils.LoopInfo(len(path_labels), 10, 'processing', True)
+    loop_info = utils.LoopInfo(n_label_maps, 10, 'processing', True)
     for idx, path_label in enumerate(path_labels):
         loop_info.update(idx)
 
         # load label map and build mask
-        lab = (utils.load_volume(path_label, dtype='int32', aff_ref=np.eye(4)) > 0) * 1
-
+        lab = utils.load_volume(path_label, dtype='int32', aff_ref=np.eye(4))
+        lab = correct_label_map(lab, [31, 63, 72], [4, 43, 0])
+        lab = lut[lab.astype('int')]
+        lab = pad_volume(lab, shape[:n_dims])
+        lab = crop_volume(lab, cropping_shape=shape[:n_dims])
+        indices = np.where(lab > 0)
+
+        if len(label_list) > 1:
+            lab = np.identity(n_labels)[lab]
+
+        # crop label map around centre of mass
         if align_centre_of_mass:
-            # find centre of mass
-            indices = np.where(lab > 0)
             centre_of_mass = np.array([np.mean(indices[0]), np.mean(indices[1]), np.mean(indices[2])], dtype='int32')
-            # crop label map around centre of mass
             min_crop = centre_of_mass - margin
             max_crop = centre_of_mass + margin
-            atlas += lab[min_crop[0]:max_crop[0], min_crop[1]:max_crop[1], min_crop[2]:max_crop[2]]
+            atlas += lab[min_crop[0]:max_crop[0], min_crop[1]:max_crop[1], min_crop[2]:max_crop[2], ...]
+        # otherwise just add the one-hot labels
         else:
             atlas += lab
 
     # normalise atlas and save it if necessary
-    atlas /= len(path_labels)
-    if path_result_atlas is not None:
-        utils.save_volume(atlas, None, None, path_result_atlas)
+    atlas /= n_label_maps
+    atlas = align_volume_to_ref(atlas, np.eye(4), aff_ref=aff, n_dims=n_dims)
+    if path_atlas is not None:
+        utils.save_volume(atlas, aff, h, path_atlas)
 
     return atlas
 
